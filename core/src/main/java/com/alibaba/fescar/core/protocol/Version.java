/*
 *  Copyright 1999-2018 Alibaba Group Holding Ltd.
 *
 *  Licensed under the Apache License, Version 2.0 (the "License");
 *  you may not use this file except in compliance with the License.
 *  You may obtain a copy of the License at
 *
 *       http://www.apache.org/licenses/LICENSE-2.0
 *
 *  Unless required by applicable law or agreed to in writing, software
 *  distributed under the License is distributed on an "AS IS" BASIS,
 *  WITHOUT WARRANTIES OR CONDITIONS OF ANY KIND, either express or implied.
 *  See the License for the specific language governing permissions and
 *  limitations under the License.
 */

package com.alibaba.fescar.core.protocol;

import java.util.Map;
import java.util.concurrent.ConcurrentHashMap;

import com.alibaba.fescar.common.util.NetUtil;

import io.netty.channel.Channel;

/**
 * The type Version.
 */
public class Version {

    /**
     * The constant CURRENT.
     */
<<<<<<< HEAD
    public static final String CURRENT = "0.3.0";
=======
    public static final String CURRENT = "0.3.1";
>>>>>>> 1b250126

    /**
     * The constant VERSION_MAP.
     */
    public static final Map<String, String> VERSION_MAP = new ConcurrentHashMap<String, String>();

    private Version() {

    }

    /**
     * Put channel version.
     *
     * @param c the c
     * @param v the v
     */
    public static void putChannelVersion(Channel c, String v) {
        VERSION_MAP.put(NetUtil.toStringAddress(c.remoteAddress()), v);
    }

    /**
     * Gets channel version.
     *
     * @param c the c
     * @return the channel version
     */
    public static String getChannelVersion(Channel c) {
        return VERSION_MAP.get(NetUtil.toStringAddress(c.remoteAddress()));
    }

    /**
     * Check version string.
     *
     * @param version the version
     * @return the string
     * @throws IncompatibleVersionException the incompatible version exception
     */
    public static String checkVersion(String version) throws IncompatibleVersionException {
        // TODO: check
        return version;
    }
}<|MERGE_RESOLUTION|>--- conflicted
+++ resolved
@@ -31,11 +31,7 @@
     /**
      * The constant CURRENT.
      */
-<<<<<<< HEAD
-    public static final String CURRENT = "0.3.0";
-=======
     public static final String CURRENT = "0.3.1";
->>>>>>> 1b250126
 
     /**
      * The constant VERSION_MAP.
