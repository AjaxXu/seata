--- conflicted
+++ resolved
@@ -39,12 +39,8 @@
 import java.util.List;
 
 /**
-<<<<<<< HEAD
- * The type oralce insert recognizer.
+ * The type oracle insert recognizer.
  * oracle 插入识别器
-=======
- * The type oracle insert recognizer.
->>>>>>> d334f853
  * @author ccg
  * @date 2019/3/25
  */
