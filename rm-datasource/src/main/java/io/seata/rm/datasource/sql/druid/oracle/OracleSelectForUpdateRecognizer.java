/*
 *  Copyright 1999-2019 Seata.io Group.
 *
 *  Licensed under the Apache License, Version 2.0 (the "License");
 *  you may not use this file except in compliance with the License.
 *  You may obtain a copy of the License at
 *
 *       http://www.apache.org/licenses/LICENSE-2.0
 *
 *  Unless required by applicable law or agreed to in writing, software
 *  distributed under the License is distributed on an "AS IS" BASIS,
 *  WITHOUT WARRANTIES OR CONDITIONS OF ANY KIND, either express or implied.
 *  See the License for the specific language governing permissions and
 *  limitations under the License.
 */
package io.seata.rm.datasource.sql.druid.oracle;

import com.alibaba.druid.sql.ast.SQLExpr;
import com.alibaba.druid.sql.ast.SQLStatement;
import com.alibaba.druid.sql.ast.expr.SQLBinaryOpExpr;
import com.alibaba.druid.sql.ast.statement.SQLSelect;
import com.alibaba.druid.sql.ast.statement.SQLSelectQueryBlock;
import com.alibaba.druid.sql.ast.statement.SQLSelectStatement;
import com.alibaba.druid.sql.ast.statement.SQLTableSource;
import com.alibaba.druid.sql.ast.statement.SQLExprTableSource;
import com.alibaba.druid.sql.dialect.oracle.visitor.OracleOutputVisitor;
import io.seata.rm.datasource.ParametersHolder;
import io.seata.rm.datasource.sql.SQLParsingException;
import io.seata.rm.datasource.sql.SQLSelectRecognizer;
import io.seata.rm.datasource.sql.SQLType;
import io.seata.rm.datasource.sql.druid.BaseRecognizer;

import java.util.ArrayList;
import java.util.List;

/**
<<<<<<< HEAD
 * The type oralce select for update recognizer.
 * oracle select for update识别器
=======
 * The type oracle select for update recognizer.
>>>>>>> d334f853
 *
 * @author ccg
 * @date 2019/3/25
 */

public class OracleSelectForUpdateRecognizer extends BaseRecognizer implements SQLSelectRecognizer {

    private final SQLSelectStatement ast;

    /**
     * Instantiates a new My sql select for update recognizer.
     *
     * @param originalSQL the original sql
     * @param ast         the ast
     */
    public OracleSelectForUpdateRecognizer(String originalSQL, SQLStatement ast) {
        super(originalSQL);
        this.ast = (SQLSelectStatement) ast;
    }

    @Override
    public SQLType getSQLType() {
        return SQLType.SELECT_FOR_UPDATE;
    }

    @Override
    public String getWhereCondition(final ParametersHolder parametersHolder, final ArrayList<List<Object>> paramAppenderList) {
        SQLSelectQueryBlock selectQueryBlock = getSelect();
        SQLExpr where = selectQueryBlock.getWhere();
        if (where == null) {
            return "";
        }
        StringBuilder sb = new StringBuilder();
        OracleOutputVisitor visitor = super.createOracleOutputVisitor(parametersHolder, paramAppenderList, sb);
        visitor.visit((SQLBinaryOpExpr) where);
        return sb.toString();
    }

    @Override
    public String getWhereCondition() {
        SQLSelectQueryBlock selectQueryBlock = getSelect();
        SQLExpr where = selectQueryBlock.getWhere();
        if (where == null) {
            return "";
        }
        StringBuilder sb = new StringBuilder();
        OracleOutputVisitor visitor = new OracleOutputVisitor(sb);
        visitor.visit((SQLBinaryOpExpr) where);
        return sb.toString();
    }

    private SQLSelectQueryBlock getSelect() {
        SQLSelect select = ast.getSelect();
        if (select == null) {
            throw new SQLParsingException("should never happen!");
        }
        SQLSelectQueryBlock selectQueryBlock = select.getQueryBlock();
        if (selectQueryBlock == null) {
            throw new SQLParsingException("should never happen!");
        }
        return selectQueryBlock;
    }

    @Override
    public String getTableAlias() {
        SQLSelectQueryBlock selectQueryBlock = getSelect();
        SQLTableSource tableSource = selectQueryBlock.getFrom();
        return tableSource.getAlias();
    }

    @Override
    public String getTableName() {
        SQLSelectQueryBlock selectQueryBlock = getSelect();
        SQLTableSource tableSource = selectQueryBlock.getFrom();
        StringBuilder sb = new StringBuilder();
        OracleOutputVisitor visitor = new OracleOutputVisitor(sb) {

            @Override
            public boolean visit(SQLExprTableSource x) {
                printTableSourceExpr(x.getExpr());
                return false;
            }
        };
        visitor.visit((SQLExprTableSource) tableSource);
        return sb.toString();
    }

}<|MERGE_RESOLUTION|>--- conflicted
+++ resolved
@@ -34,12 +34,8 @@
 import java.util.List;
 
 /**
-<<<<<<< HEAD
- * The type oralce select for update recognizer.
+ * The type oracle select for update recognizer.
  * oracle select for update识别器
-=======
- * The type oracle select for update recognizer.
->>>>>>> d334f853
  *
  * @author ccg
  * @date 2019/3/25
