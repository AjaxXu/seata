--- conflicted
+++ resolved
@@ -106,7 +106,6 @@
         List<Object> pkValues = null;
         if (statementProxy instanceof PreparedStatementProxy) {
             PreparedStatementProxy preparedStatementProxy = (PreparedStatementProxy) statementProxy;
-<<<<<<< HEAD
 
             List<List<Object>> insertRows = recognizer.getInsertRows();
             if (insertRows != null && !insertRows.isEmpty()) {
@@ -147,17 +146,6 @@
                             pkValues.add(pkValue);
                         }
                     }
-=======
-            ArrayList<Object>[] paramters = preparedStatementProxy.getParameters(); // 所有参数
-            int insertColumnsSize = insertColumns.size(); // 插入列的数量
-            int cycleNums = paramters.length / insertColumnsSize; // 插入多少行
-            List<Integer> pkIndexs = new ArrayList<>(cycleNums);
-            int firstPkIndex = 0;
-            for (int paramIdx = 0; paramIdx < insertColumns.size(); paramIdx++) {
-                if (insertColumns.get(paramIdx).equalsIgnoreCase(pk)) {
-                    firstPkIndex = paramIdx;
-                    break;
->>>>>>> 0b10a97f
                 }
             }
         } else {
