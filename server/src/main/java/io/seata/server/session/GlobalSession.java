--- conflicted
+++ resolved
@@ -177,15 +177,7 @@
     }
 
     public void clean() throws TransactionException {
-<<<<<<< HEAD
-        for (BranchSession branchSession : branchSessions) {
-            // 分支事务解锁
-            branchSession.unlock();
-        }
-=======
         LockerFactory.getLockManager().releaseGlobalSessionLock(this);
-
->>>>>>> 031a99f2
     }
 
     /**
